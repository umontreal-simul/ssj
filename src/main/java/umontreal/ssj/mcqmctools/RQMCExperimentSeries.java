/*
 * Class:        RQMCExperimentSeries
 * Description:  randomized quasi-Monte Carlo simulations
 * Environment:  Java
 * Software:     SSJ
 * Copyright (C) 2001  Pierre L'Ecuyer and Universite de Montreal
 * Organization: DIRO, Universite de Montreal
 * @author
 * @since
 *
 *
 * Licensed under the Apache License, Version 2.0 (the "License");
 * you may not use this file except in compliance with the License.
 * You may obtain a copy of the License at
 *
 *     http://www.apache.org/licenses/LICENSE-2.0
 *
 * Unless required by applicable law or agreed to in writing, software
 * distributed under the License is distributed on an "AS IS" BASIS,
 * WITHOUT WARRANTIES OR CONDITIONS OF ANY KIND, either express or implied.
 * See the License for the specific language governing permissions and
 * limitations under the License.
 *
 */
package umontreal.ssj.mcqmctools;

import umontreal.ssj.functionfit.LeastSquares;
import umontreal.ssj.hups.*;
import umontreal.ssj.stat.PgfDataTable;
import umontreal.ssj.stat.Tally;
import umontreal.ssj.stat.list.lincv.ListOfTalliesWithCV;
import umontreal.ssj.util.Chrono;
import umontreal.ssj.util.PrintfFormat;
import java.util.ArrayList;


/**
 * This class offers facilities to perform experiments on the convergence
 * of the variance when estimating a mean (expectation) with a series of RQMC 
<<<<<<< HEAD
 * point sets usually of the same type, but different sizes @f$n@f$.
=======
 * point sets usually of the same type, but different size @f$n@f$.
>>>>>>> 3658d70f
 * The series of RQMC point sets of different sizes can be passed in an array 
 * to the constructor. The method @ref testVarianceRate performs an experiment 
 * with a given @ref MonteCarloModelDouble and the series of point sets. 
 * In this experiment, for each size @f$n@f$ of point set, @f$m@f$ independent replicates 
 * of the RQMC estimator (which is an average over RQMC @f$n@f$ points) are computed.
 * One can then recover the average and the empirical variance of these @f$m@f$ replicates
 * of the @f$n@f$-point average, their logs in any base, etc., in arrays, 
 * as well as the estimated linear regression of log(variance) as a function of log(n). 
 * 
 * One can also perform experiments with many such series of point sets for the same model, 
 * and display the results for the different series on the same plot.
 * Likewise, one can also perform an experiment with many different estimators 
 * for the same model and same point sets.
 */

public class RQMCExperimentSeries {
	int numSets = 0;   // Number of point sets in the series.
    RQMCPointSet[] theSets;   
    double base = 2.0;    // Base for the logs (in base 2 by default)
    double logOfBase;       // Math.log(base)
	double[] size = new double[numSets];    // values of n
	double[] mean = new double[numSets];    // average performance for each point set 
	double[] variance = new double[numSets]; // variance of the average for each point set
	double[] logn = new double[numSets];   // log_base n 
	double[] logVar = new double[numSets]; // log_base (variance)
	String[] tableFields = {"n", "mean", "variance", "log(n)", "log(variance)"};
	                                       // Names of fields for table.
	boolean displayExec = false;   // When true, prints a display of execution in real time
	int numReplicates;    // last value of m
	MonteCarloModelDouble model;
	// int numSkipRegression = 0; // Number of values of n that are skipped for the regression
	String cpuTime;       // time for last experiment\
    String title;

   /**
    * Constructor with a give series of RQMC point sets.
    *  @param theSets      the RQMC point sets.
    *  @param base 		the base used for all logarithms.
    */
   public RQMCExperimentSeries (RQMCPointSet[] theSets, double base) {
	   init(theSets, base);
   }

   /**
    * Resets the array of RQMC point sets for this object, and initializes 
    * (re-creates) the arrays that will contain the results.
    */
   public void init(RQMCPointSet[] theSets, double base) {
	   this.base = base;
	   this.logOfBase = Math.log(base);
	     this.numSets = theSets.length;
	     this.theSets = theSets;
		 size = new double[numSets]; //  n for each point set
	     mean = new double[numSets]; //  average for each point set
	     variance = new double[numSets]; // variance for each point set
	     logn = new double[numSets];    // log n
	     logVar = new double[numSets];  // log (variance)
   }
   
   /**
    * When set to true, a real-time display of execution results and CPU times 
    * will be printed on the default output.
    */
   public void setExecutionDisplay (boolean display) {
	      this.displayExec = display;
   }
   
   /**
    * Sets the base for the logs to b.
    */
   public void setBase (double b) {
      base = b;
	  logOfBase = Math.log(base);
   }

   /**
    * Returns the base used for the logs.
    */
   public double getBase() {
      return base;
   }

   /**
    * Returns the point set number i associated to this object (starts at 0).
    *  @return the ith point set associated to this object
    */
   public RQMCPointSet getSet(int i) {
      return theSets[i];
   }

   /**
    * Returns the vector of values of n, after an experiment.
    */
   public double[] getValuesn() {
      return size;
   }

   /**
    * Returns the vector of log_base(n), after an experiment.
    */
   public double[] getLogn() {
      return logn;
   }

  /**
    * Returns the vector of means from last experiment, after an experiment.
    */
   public double[] getMeans() {
      return mean;
   }

   /**
    * Returns the vector of variances from the last experiment.  
    * Each variance in the vector is the empirical variance of the m replicates
    * of the RQMC estimator. To obtain the variance per run, it must be multiplied by n.
    */
   public double[] getVariances() {
      return variance;
   }

   /**
    * Returns the vector of log_base of variances from the last experiment.
    */
   public double[] getLogVariances() {
      return logVar;
   }

    /**
    * Performs an RQMC experiment with the given model, with this series of RQMC point sets.  
    * For each set in the series, computes m replicates of the RQMC estimator, 
    * the computes the average and the variance of these m replicates, 
    * and the logs of n and of the variance in the given base.
    */
   public void testVarianceRate (MonteCarloModelDouble model, int m) {
		int n;
		Tally statReps = new Tally();
		Chrono timer = new Chrono();
		numReplicates = m;
		this.model = model;
	    if (displayExec) {
			System.out.println("\n ============================================= ");
	    	System.out.println("RQMC simulation for mean estimation:  ");
	    	System.out.println("Model: " + model.toString());
	    	System.out.println(" Number of indep copies m  = " + m);
	    	System.out.println(" Point sets: " + theSets[0].toString() + "\n");
			System.out.println("    n     CPU time         mean      log(var) ");	    	
	    }
		for (int s = 0; s < numSets; s++) { // For each cardinality n
			n = theSets[s].getNumPoints();
			size[s] = n;
			logn[s] = Math.log(n) / logOfBase;
			// System.out.println(" n = " + n + ", log n = " + logn[s] + "\n"); // ****
			// System.out.println("  " + n + "     " + timer.format());
			RQMCExperiment.simulReplicatesRQMC (model, theSets[s], m, statReps);
			mean[s] = statReps.average();
			variance[s] = statReps.variance();
		    logVar[s] = Math.log(variance[s]) / logOfBase;
		    if (displayExec) {
			   System.out.println("  " + n + "     " + timer.format() + 
			              "   " + PrintfFormat.f(10, 5, mean[s]) + 
			              "   " + PrintfFormat.f(7, 2, logVar[s]));
		    }
		}	   
        cpuTime = timer.format();	 
   }

   /**
    * Similar to testVarianceRate, but with control variates, all centered at 0.
    */
   public void testVarianceRateCV (MonteCarloModelCV model, int m) {
		int numCV = model.getNumberCV();
		ListOfTalliesWithCV<Tally> statWithCV = ListOfTalliesWithCV.createWithTally(1, numCV);
		statWithCV.setExpectedValue (0, 0.0);  // The CV is centered to 0.
		int n;
		Chrono timer = new Chrono();
		numReplicates = m;
		this.model = model;
	    if (displayExec) {
	    	System.out.println("\n ============================================= ");
	    	System.out.println("RQMC simulation for mean estimation with control variates:  ");
	    	System.out.println("Model: " + model.toString());
	    	System.out.println(" Number of indep copies m  = " + m);
	    	System.out.println(" Point sets: " + theSets[0].toString() + "\n");
			System.out.println("    n     CPU time         mean     log(var) ");	    	
	    }
		for (int s = 0; s < numSets; s++) { // For each cardinality n
			n = theSets[s].getNumPoints();
			size[s] = n;
			logn[s] = Math.log(n) / logOfBase;
			// System.out.println(" n = " + n + ", log n = " + logn[s] + "\n"); // ****
			// System.out.println("  " + n + "     " + timer.format());
			RQMCExperiment.simulReplicatesRQMCCV (model, theSets[s], m, statWithCV);
			statWithCV.estimateBeta();    // This is where the var. and covar. are computed!
			mean[s] = statWithCV.averageWithCV(0);
			variance[s] = statWithCV.covarianceWithCV(0, 0);
		    logVar[s] = Math.log(variance[s]) / logOfBase;
		    if (displayExec) {
			   System.out.println("  " + n + "     " + timer.format() + 
			              "   " + PrintfFormat.f(10, 5, mean[s]) + 
					      "   " + PrintfFormat.f(7, 2, logVar[s]));
		    }
		}	   
        cpuTime = timer.format();	   
   }

   /**
    * Performs a linear regression of log(variance) vs log(n), and returns the 
    * coefficients (constant and slope) in two-dimensional vector.
    * The first numSkip values in the array are skipped (not used) to make the regression.
    * This is useful if we want to focus the regression on larger values of n. 
    */
   public double[] regressionLogVariance (int numSkip) {
		double[] x2 = new double[numSets-numSkip], y2 = new double[numSets-numSkip];
		for (int i = 0; i < numSets-numSkip; ++i) {
			x2[i] = logn[i+numSkip];
			y2[i] = logVar[i+numSkip];
		}
		return LeastSquares.calcCoefficients(x2, y2, 1);
	}
   
   /**
    * Takes the regression coefficients of log(variance) in #regCoeff and returns a two-line string 
    * that reports on these coefficients.  
    * @param  regCoeff  the regression coefficients.
    * @return  Report as a string.
    */
    public String formatRegression (double[] regCoeff) {
		StringBuffer sb = new StringBuffer("");
		// double[] regCoeff = regressionLogVariance (numSkipRegression);
		sb.append("  Slope of log(var) = " + PrintfFormat.f(8, 5, regCoeff[1]) + "\n");
		sb.append("    constant term      = " + PrintfFormat.f(8, 5, regCoeff[0]) + "\n\n");
		return sb.toString();
	}
	
   /**
    * Produces and returns a report on the last experiment.
    * @param numSkip  The first numSkip values of n are skipped for the regression
    * @param details  If true, gives values (mean, log variance,...) for each n.
    * @return  Report as a string.
    */
	public String reportVarianceRate (int numSkip, boolean details) {
		StringBuffer sb = new StringBuffer("");
		sb.append("\n ============================================= \n");
		sb.append("RQMC simulation for mean estimation: \n ");
		sb.append("Model: " + model.toString() + "\n");
		sb.append(" Number of indep copies m  = " + numReplicates + "\n");
		sb.append(" RQMC point sets: " + theSets[0].toString() + "\n\n");
		sb.append("RQMC variance \n");
		if (details) sb.append(dataLogForPlot());
		sb.append (formatRegression (regressionLogVariance (numSkip)));
		// sb.append("  Slope of log(var) = " + PrintfFormat.f(8, 5, regCoeff[1]) + "\n");
		// sb.append("    constant term      = " + PrintfFormat.f(8, 5, regCoeff[0]) + "\n\n");
		sb.append("  Total CPU Time = " + cpuTime + "\n");
		sb.append("-----------------------------------------------------\n");		
		return sb.toString();
	}
	
	/**
	 * Takes the data from the most recent experiment and returns it in a @ref PgfDataTable.
	 * This will typically be used to plot the data.
	 * 
	 * @param tableName  Name (short identifier) of the table.
	 * @return Report as a string.
	 */
	public PgfDataTable toPgfDataTable(String tableName, String tableLabel) {
        double[][] data = new double[numSets][5];
		for (int s = 0; s < numSets; s++) { // For each cardinality n
			data[s][0] = size[s];
		    data[s][1] = mean[s];
		    data[s][2] = variance[s];
		    data[s][3] = logn[s];
		    data[s][4] = logVar[s];
		}
		return new PgfDataTable (tableName, tableLabel, tableFields, data);
	}

	public PgfDataTable toPgfDataTable(String tableLabel) {
		return toPgfDataTable (title, tableLabel);
	}

	

	/**
	 * Returns the data on the mean and variance for each n, in an appropriate format to produce a
	 * plot with the pgfplot package.
	 * 
	 * @return Report as a string.
	 */
	public String dataForPlot() {
		StringBuffer sb = new StringBuffer("");
		sb.append("    n      mean       variance \n");
		for (int s = 0; s < numSets; s++)  // For each cardinality n
			sb.append(" " + size[s] + " " + PrintfFormat.f(10, 5, mean[s]) + " "
			        + PrintfFormat.f(10, 5, variance[s]) + "\n");
		return sb.toString();
	}

	/**
	 * Similar to dataForPlot, but for the log(variance) in terms of log n.
	 * 
	 * @return Report as a string.
	 */
	public String dataLogForPlot() {
		StringBuffer sb = new StringBuffer("");
		sb.append("   log(n)      mean       log(variance) \n");
		for (int s = 0; s < numSets; s++)  // For each cardinality n
			sb.append(" " + logn[s] + " " + PrintfFormat.f(10, 5, mean[s]) + " "
			        + PrintfFormat.f(10, 5, logVar[s]) + "\n");
		return sb.toString();
	}
	
	/**
	 * Returns the data on the mean and variance for each n, in an appropriate format to produce a
	 * plot with the pgfplot package.   This is OBSOLETE.
	 * 
	 * @return Report as a string.
	 */
	public String XformatPgfCurve (String curveName) {
		StringBuffer sb = new StringBuffer("");
		sb.append("      \\addplot+[no marks] table[x=n,y=variance] {" + "\n");
		sb.append( dataForPlot() + " } \n");
		sb.append("      \\addlegendentry{" + curveName + "}\n"); 
		sb.append("      % \n");
		return sb.toString();
	}
	

	/**
	 * Performs an experiment (testVarianceRate) for each point set series in the given list,
	 * and returns a report as a string. 
	 * 
	 * @param model
	 * @param list
	 * @param m
	 * @return  a report on the experiment.
	 */
	public String testVarianceRateManyPointTypes (MonteCarloModelDouble model, 
			ArrayList<RQMCPointSet[]> list,
			int m, int numSkip, 
			boolean makePgfTable, boolean printReport, boolean details,
			ArrayList<PgfDataTable> listCurves) {
		StringBuffer sb = new StringBuffer("");
	    // if (makePgfTable)  
	    //	listCurves = new ArrayList<PgfDataTable>();
		for(RQMCPointSet[] ptSeries : list) {
			init (ptSeries, base);
			testVarianceRate (model, m);
			if (printReport)  System.out.println(reportVarianceRate (numSkip, details));			
			if (printReport) sb.append (reportVarianceRate (numSkip, details));			
            if (makePgfTable == true)  listCurves.add (toPgfDataTable 
            		(ptSeries[0].getLabel()));
		}
		return sb.toString();
	}

	/**
	 * Performs an experiment (testVarianceRate) for each point set series in the given list,
	 * and returns a report as a string. 
	 */
	public String toString () {
		return ("RQMC Experiment:" + title);   // theSets[0].toString();
	}
}<|MERGE_RESOLUTION|>--- conflicted
+++ resolved
@@ -37,11 +37,7 @@
 /**
  * This class offers facilities to perform experiments on the convergence
  * of the variance when estimating a mean (expectation) with a series of RQMC 
-<<<<<<< HEAD
  * point sets usually of the same type, but different sizes @f$n@f$.
-=======
- * point sets usually of the same type, but different size @f$n@f$.
->>>>>>> 3658d70f
  * The series of RQMC point sets of different sizes can be passed in an array 
  * to the constructor. The method @ref testVarianceRate performs an experiment 
  * with a given @ref MonteCarloModelDouble and the series of point sets. 
