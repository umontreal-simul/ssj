package umontreal.ssj.mcqmctools;

import umontreal.ssj.hups.*;
import umontreal.ssj.rng.RandomStream;
import umontreal.ssj.stat.*;
import umontreal.ssj.stat.list.ListOfTallies;
import umontreal.ssj.stat.list.lincv.ListOfTalliesWithCV;
import umontreal.ssj.util.Chrono;
import umontreal.ssj.util.PrintfFormat;

/**
 * Provides basic generic tools to perform RQMC experiments
 * with a simulation model that implements the MonteCarloModelDouble interface.
 */

/**
 * @author Pierre L'Ecuyer
 * 
 */
public class RQMCExperiment extends MonteCarloExperiment {

	/**
	 * Simulate <tt>m</tt> replications with #prqmc and return the #m RQMC average
	 * observations in statReps. These <tt>m</tt> observations are usually
	 * independent if the randomizations used in the RQMC point set #prqmc are
	 * independent.
	 */
	public static void simulReplicatesRQMC(MonteCarloModelDouble model, RQMCPointSet prqmc, int m, Tally statReps) {
		simulReplicatesRQMC(model, prqmc.getPointSet(), prqmc.getRandomization(), m, statReps);
	}

	/**
	 * Simulate <tt>m</tt> replications and return the #m RQMC average observations
	 * in statReps. Here the QMC point set #p and its randomization #rand are
	 * specified directly.
	 */
	public static void simulReplicatesRQMC(MonteCarloModelDouble model, PointSet p, PointSetRandomization rand, int m,
			Tally statReps) {
		statReps.init();
		int n = p.getNumPoints();
		// Internal collector for stats on the n outputs X, for each replication.
		Tally statValue = new Tally();
		PointSetIterator stream = p.iterator();
		for (int rep = 0; rep < m; rep++) {
			rand.randomize(p);
			stream.resetStartStream();
			simulateRuns(model, n, stream, statValue);
			statReps.add(statValue.average()); // For the estimator of the mean.
		}
	}

	/**
	 * Same as @ref simulReplicatesRQMC, except that all the n observations for each
	 * the m replications are saved and returned in a new two-dimensional
	 * array @data, which is an array of <tt>m</tt> arrays of size <tt>n</tt>, i.e.,
	 * <tt>double[m][n]</tt>, created inside this method. Each array of size
	 * <tt>n</tt> is sorted by increasing order. This is useful for density and cdf
	 * estimation, or for further processing of the data, for example.
	 */
	public static void simulReplicatesRQMC(MonteCarloModelDouble model, RQMCPointSet prqmc, int m, Tally statReps,
			double[][] data) {
		simulReplicatesRQMC(model, prqmc.getPointSet(), prqmc.getRandomization(), m, statReps, data);
	}

	/**
	 * Here the QMC point set #p and its randomization #rand are specified directly.
	 */
	public static void simulReplicatesRQMC(MonteCarloModelDouble model, PointSet p, PointSetRandomization rand, int m,
			Tally statReps, double[][] data) {
		int n = p.getNumPoints();
		data = new double[m][]; // ????
		// Internal collector for stats on the n outputs X, for each replication.
		TallyStore statSave = new TallyStore(n);
		PointSetIterator stream = p.iterator();
		for (int rep = 0; rep < m; rep++) {
			rand.randomize(p);
			stream.resetStartStream();
			simulateRuns(model, n, stream, statSave);
			statReps.add(statSave.average()); // For the estimator of the mean.
			statSave.quickSort();
			data[rep] = statSave.getArray(); // Instead of copy, just exchange pointers! Good?
			statSave = new TallyStore(n);
		}
	}
<<<<<<< HEAD
	

	public static String simulReplicatesRQMCDefaultReport (MonteCarloModelDouble model, 
			PointSet p, PointSetRandomization rand, int m, RandomStream noise,
			Tally statRQMC) {
		PrintfFormat str = new PrintfFormat();
		Chrono timer = new Chrono();
		simulReplicatesRQMC(model, p, rand, m, statRQMC);
		statRQMC.setConfidenceIntervalStudent();
		str.append (model.toString());
		str.append (p.toString());
		str.append (rand.toString());
		str.append (statRQMC.report(0.95, 4));
		str.append ("Total CPU time:      " + timer.format() + "\n");
		return str.toString();
	}

	public static String simulReplicatesRQMCDefaultReportCompare (MonteCarloModelDouble model,
			PointSet p, PointSetRandomization rand, int m,
			Tally statRQMC, double varianceMC, double secondsMC) {
		PrintfFormat str = new PrintfFormat();
		Chrono timer = new Chrono();
		simulReplicatesRQMC(model, p, rand, m, statRQMC);
		double secondsRQMC = timer.getSeconds() / (m * p.getNumPoints());
		double varianceRQMC = p.getNumPoints() * statRQMC.variance();
		statRQMC.setConfidenceIntervalStudent();
		str.append (model.toString());
		str.append (p.toString());
		str.append (rand.toString());
		str.append (statRQMC.report(0.95, 4));
		str.append ("Total CPU time:      " + timer.format() + "\n");
		str.append ("Variance per run: ");
		str.append(12, 5, 4, varianceRQMC);
		str.append ("Variance ratio:   ");
		str.append(12, 5, 4, varianceMC / varianceRQMC);
		str.append ("Efficiency ratio: ");
		str.append(12, 5, 4, (varianceMC * secondsMC) / (varianceRQMC * secondsRQMC));
		str.append ("-------------------------------------------\n");
		return str.toString();
	}
	
=======

	/**
	 * Similar to
	 * {@link #simulReplicatesRQMC(MonteCarloModelDouble, RQMCPointSet, int, Tally)}
	 * but for a model of type @ref MonteCarloModelDoubleArray. Consequently, the
	 * statistics are collected in a @ref ListOfTallies. The \f$t\f$-th element of
	 * #statValueList collects the statistics for the \f$t\f$-th coordinate of the
	 * performance vector of #model.
	 * 
	 * @param model
	 *            the underlying model which is simulated.
	 * @param prqmc
	 *            the RQMC-point set used.
	 * @param m
	 *            number of independent replications.
	 * @param statReps
	 *            statistical container collecting the obtained estimates.
	 */
	public static void simulReplicatesRQMC(MonteCarloModelDoubleArray model, RQMCPointSet prqmc, int m,
			ListOfTallies<Tally> statRepsList) {
		simulReplicatesRQMC(model, prqmc.getPointSet(), prqmc.getRandomization(), m, statRepsList);
	}

	/**
	 * Same as
	 * {@link #simulReplicatesRQMC(MonteCarloModelArrayOfDoubles, RQMCPointSet, int, ListOfTallies)}
	 * but with the point set #p and its randomization #rand specified directly.
	 * 
	 * @param model
	 *            the underlying model which is simulated.
	 * @param p
	 *            the point set used.
	 * @param rand
	 *            the point set randomization used.
	 * @param m
	 *            number of independent replications.
	 * @param statRepsList
	 *            statistical container collecting the obtained estimates.
	 */
	public static void simulReplicatesRQMC(MonteCarloModelDoubleArray model, PointSet p, PointSetRandomization rand,
			int m, ListOfTallies<Tally> statRepsList) {
		statRepsList.init();
		int n = p.getNumPoints();
		int t = model.getPerformanceDim();
		// Internal collector for stats on the n outputs X, for each
		// replication.
		ListOfTallies<Tally> statValue = ListOfTallies.createWithTally(t);
		PointSetIterator stream = p.iterator();
		for (int rep = 0; rep < m; rep++) {
			rand.randomize(p);
			stream.resetStartStream();
			simulateRuns(model, n, stream, statValue);
			double[] means = new double[t];
			statValue.average(means);
			statRepsList.add(means); // For the estimator of the mean.
		}
	}

	/**
	 * Same as
	 * {@link #simulReplicatesRQMC(MonteCarloModelDoubleArray, RQMCPointSet, int, ListOfTallies)},
	 * except that all the \f$n\f$ observations of dimension \f$t\f$ for each of
	 * the @f$m@f$ replications are saved and returned in a new three-dimensional
	 * array <tt>data<\tt>, which is 
	 * an array of size \f$m\times n\times t\f$, i.e., <tt>double[m][n][t]</tt>. 
	 * 
	 * Note that the \f$n\times t\f$ submatrices of <tt>data</tt> are not sorted.
	 * 
	 * @param model
	 *            the underlying model which is simulated.
	 * @param prqmc
	 *            the RQMC-point set used.
	 * @param m
	 *            number of independent replications.
	 * @param statRepsList
	 *            statistical container collecting the obtained estimates.
	 * @param data
	 *            array in which all the observations are stored.
	 */
	public static void simulReplicatesRQMC(MonteCarloModelDoubleArray model, RQMCPointSet prqmc, int m,
			ListOfTallies<Tally> statRepsList, double[][][] data) {
		simulReplicatesRQMC(model, prqmc.getPointSet(), prqmc.getRandomization(), m, statRepsList, data);

	}

	/**
	 * Same as {@link #simulReplicatesRQMC(MonteCarloModelDoubleArray, RQMCPointSet, int, ListOfTallies, double[][][])},
	 * but with the point set and the randomization  passed separately.
	 * 
	 * @param model
	 *            the underlying model which is simulated.
	 * @param p
	 *            the QMC-point set used.
	 * @param rand
	 *            the point set randomization used.
	 * @param m
	 *            number of independent replications.
	 * @param statRepsList
	 *            statistical container collecting the obtained estimates.
	 * @param data
	 *            array in which all the observations are stored.
	 */

	public static void simulReplicatesRQMC(MonteCarloModelDoubleArray model, PointSet p, PointSetRandomization rand,
			int m, ListOfTallies<Tally> statRepsList, double[][][] data) {
		int n = p.getNumPoints();
		int t = model.getPerformanceDim();
		// Internal collector for stats on the n outputs X, for each
		// replication.
		ListOfTallies<TallyStore> statSave = ListOfTallies.createWithTallyStore(n, t);
		PointSetIterator stream = p.iterator();
		for (int rep = 0; rep < m; rep++) {		
				p.randomize(rand);
			stream.resetStartStream();
			simulateRuns(model, n, stream, statSave);
			// TODO: should we keep the possibility to sort the data?
			double[] means = new double[t];
			statSave.average(means);
			statRepsList.add(means); // For the estimator of the mean.
			for (int i = 0; i < t; i++)
				// This allows to just exchange pointers instead of copying
				// entries. But the array will be [m][t][n]
				// which is less practical than [m][n][t]
				// data[rep][i] = statSave.get(i).getArray();
				for (int k = 0; k < n; k++)
					// creates [m][n][t]-array
					data[rep][k][i] = statSave.get(i).getArray()[k];
			statSave = ListOfTallies.createWithTallyStore(n, t);

		}

	}

>>>>>>> 3658d70f
	/**
	 * Same as @ref simulReplicatesRQMC, except that this one uses control variates.
	 * It returns in <TT>statWithCV</TT> the statistics for m observations which
	 * corresponds to the m RQMC replications. Each observation is a vector that
	 * contains the average over the n simulation runs of the performance value and
	 * of the control variates. This implements the replication method for RQMC with
	 * CVs, as in Section 5 of Hickernell, Lemieux and Owen (2005). The CV
	 * estimates, variances, and covariances can be recovered from
	 * <TT>statWithCV</TT>.
	 */
	public static void simulReplicatesRQMCCV(MonteCarloModelCV model, RQMCPointSet prqmc, int m,
			ListOfTalliesWithCV<Tally> statWithCV) {
		simulReplicatesRQMCCV(model, prqmc.getPointSet(), prqmc.getRandomization(), m, statWithCV);
	}

	/**
	 * Same as @ref simulReplicatesRQMCCV above, except that here the point set #p
	 * and the randomization #rand are specified directly.
	 */
	public static void simulReplicatesRQMCCV(MonteCarloModelCV model, PointSet p, PointSetRandomization rand, int m,
			ListOfTalliesWithCV<Tally> statWithCV) {
		statWithCV.init();
		int n = p.getNumPoints();
		int numCV = model.getNumberCV();
		PointSetIterator stream = p.iterator();
		for (int rep = 0; rep < m; rep++) {
			rand.randomize(p);
			stream.resetStartStream();
			double sumValues = 0.0;
			double[] sumValuesCV = new double[numCV];
			double[] curValuesCV = new double[numCV]; // Current value of the CV
			for (int i = 0; i < n; i++) {
				model.simulate(stream);
				sumValues += model.getPerformance();
				curValuesCV = model.getValuesCV();
				for (int k = 0; k < numCV; k++)
					sumValuesCV[k] += curValuesCV[k];
				stream.resetNextSubstream();
			}
			for (int k = 0; k < numCV; k++)
				sumValuesCV[k] /= (double) n;
			statWithCV.add(sumValues / (double) n, sumValuesCV);
		}
	}
	
	/**
	 * To estimate a derivative via a finite difference.
	 */	
	public static void simulFDReplicatesRQMC (MonteCarloModelDouble model1, MonteCarloModelDouble model2, double delta,
			PointSet p, PointSetRandomization rand, int m, Tally statDiffRQMC) {
		Tally statValue = new Tally("stat on value");
		statDiffRQMC.init();
		double average1; 
		PointSetIterator stream = p.iterator();
		for (int j = 0; j < m; j++) {
			rand.randomize(p);
			stream.resetStartStream();
			simulateRuns(model1, p.getNumPoints(), stream, statValue);
			average1 = statValue.average();
			stream.resetStartStream();
			simulateRuns(model2, p.getNumPoints(), stream, statValue);
			statDiffRQMC.add((statValue.average() - average1) / delta);
		}
	}
}
<|MERGE_RESOLUTION|>--- conflicted
+++ resolved
@@ -1,326 +1,322 @@
-package umontreal.ssj.mcqmctools;
-
-import umontreal.ssj.hups.*;
-import umontreal.ssj.rng.RandomStream;
-import umontreal.ssj.stat.*;
-import umontreal.ssj.stat.list.ListOfTallies;
-import umontreal.ssj.stat.list.lincv.ListOfTalliesWithCV;
-import umontreal.ssj.util.Chrono;
-import umontreal.ssj.util.PrintfFormat;
-
-/**
- * Provides basic generic tools to perform RQMC experiments
- * with a simulation model that implements the MonteCarloModelDouble interface.
- */
-
-/**
- * @author Pierre L'Ecuyer
- * 
- */
-public class RQMCExperiment extends MonteCarloExperiment {
-
-	/**
-	 * Simulate <tt>m</tt> replications with #prqmc and return the #m RQMC average
-	 * observations in statReps. These <tt>m</tt> observations are usually
-	 * independent if the randomizations used in the RQMC point set #prqmc are
-	 * independent.
-	 */
-	public static void simulReplicatesRQMC(MonteCarloModelDouble model, RQMCPointSet prqmc, int m, Tally statReps) {
-		simulReplicatesRQMC(model, prqmc.getPointSet(), prqmc.getRandomization(), m, statReps);
-	}
-
-	/**
-	 * Simulate <tt>m</tt> replications and return the #m RQMC average observations
-	 * in statReps. Here the QMC point set #p and its randomization #rand are
-	 * specified directly.
-	 */
-	public static void simulReplicatesRQMC(MonteCarloModelDouble model, PointSet p, PointSetRandomization rand, int m,
-			Tally statReps) {
-		statReps.init();
-		int n = p.getNumPoints();
-		// Internal collector for stats on the n outputs X, for each replication.
-		Tally statValue = new Tally();
-		PointSetIterator stream = p.iterator();
-		for (int rep = 0; rep < m; rep++) {
-			rand.randomize(p);
-			stream.resetStartStream();
-			simulateRuns(model, n, stream, statValue);
-			statReps.add(statValue.average()); // For the estimator of the mean.
-		}
-	}
-
-	/**
-	 * Same as @ref simulReplicatesRQMC, except that all the n observations for each
-	 * the m replications are saved and returned in a new two-dimensional
-	 * array @data, which is an array of <tt>m</tt> arrays of size <tt>n</tt>, i.e.,
-	 * <tt>double[m][n]</tt>, created inside this method. Each array of size
-	 * <tt>n</tt> is sorted by increasing order. This is useful for density and cdf
-	 * estimation, or for further processing of the data, for example.
-	 */
-	public static void simulReplicatesRQMC(MonteCarloModelDouble model, RQMCPointSet prqmc, int m, Tally statReps,
-			double[][] data) {
-		simulReplicatesRQMC(model, prqmc.getPointSet(), prqmc.getRandomization(), m, statReps, data);
-	}
-
-	/**
-	 * Here the QMC point set #p and its randomization #rand are specified directly.
-	 */
-	public static void simulReplicatesRQMC(MonteCarloModelDouble model, PointSet p, PointSetRandomization rand, int m,
-			Tally statReps, double[][] data) {
-		int n = p.getNumPoints();
-		data = new double[m][]; // ????
-		// Internal collector for stats on the n outputs X, for each replication.
-		TallyStore statSave = new TallyStore(n);
-		PointSetIterator stream = p.iterator();
-		for (int rep = 0; rep < m; rep++) {
-			rand.randomize(p);
-			stream.resetStartStream();
-			simulateRuns(model, n, stream, statSave);
-			statReps.add(statSave.average()); // For the estimator of the mean.
-			statSave.quickSort();
-			data[rep] = statSave.getArray(); // Instead of copy, just exchange pointers! Good?
-			statSave = new TallyStore(n);
-		}
-	}
-<<<<<<< HEAD
-	
-
-	public static String simulReplicatesRQMCDefaultReport (MonteCarloModelDouble model, 
-			PointSet p, PointSetRandomization rand, int m, RandomStream noise,
-			Tally statRQMC) {
-		PrintfFormat str = new PrintfFormat();
-		Chrono timer = new Chrono();
-		simulReplicatesRQMC(model, p, rand, m, statRQMC);
-		statRQMC.setConfidenceIntervalStudent();
-		str.append (model.toString());
-		str.append (p.toString());
-		str.append (rand.toString());
-		str.append (statRQMC.report(0.95, 4));
-		str.append ("Total CPU time:      " + timer.format() + "\n");
-		return str.toString();
-	}
-
-	public static String simulReplicatesRQMCDefaultReportCompare (MonteCarloModelDouble model,
-			PointSet p, PointSetRandomization rand, int m,
-			Tally statRQMC, double varianceMC, double secondsMC) {
-		PrintfFormat str = new PrintfFormat();
-		Chrono timer = new Chrono();
-		simulReplicatesRQMC(model, p, rand, m, statRQMC);
-		double secondsRQMC = timer.getSeconds() / (m * p.getNumPoints());
-		double varianceRQMC = p.getNumPoints() * statRQMC.variance();
-		statRQMC.setConfidenceIntervalStudent();
-		str.append (model.toString());
-		str.append (p.toString());
-		str.append (rand.toString());
-		str.append (statRQMC.report(0.95, 4));
-		str.append ("Total CPU time:      " + timer.format() + "\n");
-		str.append ("Variance per run: ");
-		str.append(12, 5, 4, varianceRQMC);
-		str.append ("Variance ratio:   ");
-		str.append(12, 5, 4, varianceMC / varianceRQMC);
-		str.append ("Efficiency ratio: ");
-		str.append(12, 5, 4, (varianceMC * secondsMC) / (varianceRQMC * secondsRQMC));
-		str.append ("-------------------------------------------\n");
-		return str.toString();
-	}
-	
-=======
-
-	/**
-	 * Similar to
-	 * {@link #simulReplicatesRQMC(MonteCarloModelDouble, RQMCPointSet, int, Tally)}
-	 * but for a model of type @ref MonteCarloModelDoubleArray. Consequently, the
-	 * statistics are collected in a @ref ListOfTallies. The \f$t\f$-th element of
-	 * #statValueList collects the statistics for the \f$t\f$-th coordinate of the
-	 * performance vector of #model.
-	 * 
-	 * @param model
-	 *            the underlying model which is simulated.
-	 * @param prqmc
-	 *            the RQMC-point set used.
-	 * @param m
-	 *            number of independent replications.
-	 * @param statReps
-	 *            statistical container collecting the obtained estimates.
-	 */
-	public static void simulReplicatesRQMC(MonteCarloModelDoubleArray model, RQMCPointSet prqmc, int m,
-			ListOfTallies<Tally> statRepsList) {
-		simulReplicatesRQMC(model, prqmc.getPointSet(), prqmc.getRandomization(), m, statRepsList);
-	}
-
-	/**
-	 * Same as
-	 * {@link #simulReplicatesRQMC(MonteCarloModelArrayOfDoubles, RQMCPointSet, int, ListOfTallies)}
-	 * but with the point set #p and its randomization #rand specified directly.
-	 * 
-	 * @param model
-	 *            the underlying model which is simulated.
-	 * @param p
-	 *            the point set used.
-	 * @param rand
-	 *            the point set randomization used.
-	 * @param m
-	 *            number of independent replications.
-	 * @param statRepsList
-	 *            statistical container collecting the obtained estimates.
-	 */
-	public static void simulReplicatesRQMC(MonteCarloModelDoubleArray model, PointSet p, PointSetRandomization rand,
-			int m, ListOfTallies<Tally> statRepsList) {
-		statRepsList.init();
-		int n = p.getNumPoints();
-		int t = model.getPerformanceDim();
-		// Internal collector for stats on the n outputs X, for each
-		// replication.
-		ListOfTallies<Tally> statValue = ListOfTallies.createWithTally(t);
-		PointSetIterator stream = p.iterator();
-		for (int rep = 0; rep < m; rep++) {
-			rand.randomize(p);
-			stream.resetStartStream();
-			simulateRuns(model, n, stream, statValue);
-			double[] means = new double[t];
-			statValue.average(means);
-			statRepsList.add(means); // For the estimator of the mean.
-		}
-	}
-
-	/**
-	 * Same as
-	 * {@link #simulReplicatesRQMC(MonteCarloModelDoubleArray, RQMCPointSet, int, ListOfTallies)},
-	 * except that all the \f$n\f$ observations of dimension \f$t\f$ for each of
-	 * the @f$m@f$ replications are saved and returned in a new three-dimensional
-	 * array <tt>data<\tt>, which is 
-	 * an array of size \f$m\times n\times t\f$, i.e., <tt>double[m][n][t]</tt>. 
-	 * 
-	 * Note that the \f$n\times t\f$ submatrices of <tt>data</tt> are not sorted.
-	 * 
-	 * @param model
-	 *            the underlying model which is simulated.
-	 * @param prqmc
-	 *            the RQMC-point set used.
-	 * @param m
-	 *            number of independent replications.
-	 * @param statRepsList
-	 *            statistical container collecting the obtained estimates.
-	 * @param data
-	 *            array in which all the observations are stored.
-	 */
-	public static void simulReplicatesRQMC(MonteCarloModelDoubleArray model, RQMCPointSet prqmc, int m,
-			ListOfTallies<Tally> statRepsList, double[][][] data) {
-		simulReplicatesRQMC(model, prqmc.getPointSet(), prqmc.getRandomization(), m, statRepsList, data);
-
-	}
-
-	/**
-	 * Same as {@link #simulReplicatesRQMC(MonteCarloModelDoubleArray, RQMCPointSet, int, ListOfTallies, double[][][])},
-	 * but with the point set and the randomization  passed separately.
-	 * 
-	 * @param model
-	 *            the underlying model which is simulated.
-	 * @param p
-	 *            the QMC-point set used.
-	 * @param rand
-	 *            the point set randomization used.
-	 * @param m
-	 *            number of independent replications.
-	 * @param statRepsList
-	 *            statistical container collecting the obtained estimates.
-	 * @param data
-	 *            array in which all the observations are stored.
-	 */
-
-	public static void simulReplicatesRQMC(MonteCarloModelDoubleArray model, PointSet p, PointSetRandomization rand,
-			int m, ListOfTallies<Tally> statRepsList, double[][][] data) {
-		int n = p.getNumPoints();
-		int t = model.getPerformanceDim();
-		// Internal collector for stats on the n outputs X, for each
-		// replication.
-		ListOfTallies<TallyStore> statSave = ListOfTallies.createWithTallyStore(n, t);
-		PointSetIterator stream = p.iterator();
-		for (int rep = 0; rep < m; rep++) {		
-				p.randomize(rand);
-			stream.resetStartStream();
-			simulateRuns(model, n, stream, statSave);
-			// TODO: should we keep the possibility to sort the data?
-			double[] means = new double[t];
-			statSave.average(means);
-			statRepsList.add(means); // For the estimator of the mean.
-			for (int i = 0; i < t; i++)
-				// This allows to just exchange pointers instead of copying
-				// entries. But the array will be [m][t][n]
-				// which is less practical than [m][n][t]
-				// data[rep][i] = statSave.get(i).getArray();
-				for (int k = 0; k < n; k++)
-					// creates [m][n][t]-array
-					data[rep][k][i] = statSave.get(i).getArray()[k];
-			statSave = ListOfTallies.createWithTallyStore(n, t);
-
-		}
-
-	}
-
->>>>>>> 3658d70f
-	/**
-	 * Same as @ref simulReplicatesRQMC, except that this one uses control variates.
-	 * It returns in <TT>statWithCV</TT> the statistics for m observations which
-	 * corresponds to the m RQMC replications. Each observation is a vector that
-	 * contains the average over the n simulation runs of the performance value and
-	 * of the control variates. This implements the replication method for RQMC with
-	 * CVs, as in Section 5 of Hickernell, Lemieux and Owen (2005). The CV
-	 * estimates, variances, and covariances can be recovered from
-	 * <TT>statWithCV</TT>.
-	 */
-	public static void simulReplicatesRQMCCV(MonteCarloModelCV model, RQMCPointSet prqmc, int m,
-			ListOfTalliesWithCV<Tally> statWithCV) {
-		simulReplicatesRQMCCV(model, prqmc.getPointSet(), prqmc.getRandomization(), m, statWithCV);
-	}
-
-	/**
-	 * Same as @ref simulReplicatesRQMCCV above, except that here the point set #p
-	 * and the randomization #rand are specified directly.
-	 */
-	public static void simulReplicatesRQMCCV(MonteCarloModelCV model, PointSet p, PointSetRandomization rand, int m,
-			ListOfTalliesWithCV<Tally> statWithCV) {
-		statWithCV.init();
-		int n = p.getNumPoints();
-		int numCV = model.getNumberCV();
-		PointSetIterator stream = p.iterator();
-		for (int rep = 0; rep < m; rep++) {
-			rand.randomize(p);
-			stream.resetStartStream();
-			double sumValues = 0.0;
-			double[] sumValuesCV = new double[numCV];
-			double[] curValuesCV = new double[numCV]; // Current value of the CV
-			for (int i = 0; i < n; i++) {
-				model.simulate(stream);
-				sumValues += model.getPerformance();
-				curValuesCV = model.getValuesCV();
-				for (int k = 0; k < numCV; k++)
-					sumValuesCV[k] += curValuesCV[k];
-				stream.resetNextSubstream();
-			}
-			for (int k = 0; k < numCV; k++)
-				sumValuesCV[k] /= (double) n;
-			statWithCV.add(sumValues / (double) n, sumValuesCV);
-		}
-	}
-	
-	/**
-	 * To estimate a derivative via a finite difference.
-	 */	
-	public static void simulFDReplicatesRQMC (MonteCarloModelDouble model1, MonteCarloModelDouble model2, double delta,
-			PointSet p, PointSetRandomization rand, int m, Tally statDiffRQMC) {
-		Tally statValue = new Tally("stat on value");
-		statDiffRQMC.init();
-		double average1; 
-		PointSetIterator stream = p.iterator();
-		for (int j = 0; j < m; j++) {
-			rand.randomize(p);
-			stream.resetStartStream();
-			simulateRuns(model1, p.getNumPoints(), stream, statValue);
-			average1 = statValue.average();
-			stream.resetStartStream();
-			simulateRuns(model2, p.getNumPoints(), stream, statValue);
-			statDiffRQMC.add((statValue.average() - average1) / delta);
-		}
-	}
-}
+package umontreal.ssj.mcqmctools;
+
+import umontreal.ssj.hups.*;
+import umontreal.ssj.rng.RandomStream;
+import umontreal.ssj.stat.*;
+import umontreal.ssj.stat.list.ListOfTallies;
+import umontreal.ssj.stat.list.lincv.ListOfTalliesWithCV;
+import umontreal.ssj.util.Chrono;
+import umontreal.ssj.util.PrintfFormat;
+
+/**
+ * Provides basic generic tools to perform RQMC experiments
+ * with a simulation model that implements the MonteCarloModelDouble interface.
+ */
+
+/**
+ * @author Pierre L'Ecuyer
+ * 
+ */
+public class RQMCExperiment extends MonteCarloExperiment {
+
+	/**
+	 * Simulate <tt>m</tt> replications with #prqmc and return the #m RQMC average
+	 * observations in statReps. These <tt>m</tt> observations are usually
+	 * independent if the randomizations used in the RQMC point set #prqmc are
+	 * independent.
+	 */
+	public static void simulReplicatesRQMC(MonteCarloModelDouble model, RQMCPointSet prqmc, int m, Tally statReps) {
+		simulReplicatesRQMC(model, prqmc.getPointSet(), prqmc.getRandomization(), m, statReps);
+	}
+
+	/**
+	 * Simulate <tt>m</tt> replications and return the #m RQMC average observations
+	 * in statReps. Here the QMC point set #p and its randomization #rand are
+	 * specified directly.
+	 */
+	public static void simulReplicatesRQMC(MonteCarloModelDouble model, PointSet p, PointSetRandomization rand, int m,
+			Tally statReps) {
+		statReps.init();
+		int n = p.getNumPoints();
+		// Internal collector for stats on the n outputs X, for each replication.
+		Tally statValue = new Tally();
+		PointSetIterator stream = p.iterator();
+		for (int rep = 0; rep < m; rep++) {
+			rand.randomize(p);
+			stream.resetStartStream();
+			simulateRuns(model, n, stream, statValue);
+			statReps.add(statValue.average()); // For the estimator of the mean.
+		}
+	}
+
+	/**
+	 * Same as @ref simulReplicatesRQMC, except that all the n observations for each
+	 * the m replications are saved and returned in a new two-dimensional
+	 * array @data, which is an array of <tt>m</tt> arrays of size <tt>n</tt>, i.e.,
+	 * <tt>double[m][n]</tt>, created inside this method. Each array of size
+	 * <tt>n</tt> is sorted by increasing order. This is useful for density and cdf
+	 * estimation, or for further processing of the data, for example.
+	 */
+	public static void simulReplicatesRQMC(MonteCarloModelDouble model, RQMCPointSet prqmc, int m, Tally statReps,
+			double[][] data) {
+		simulReplicatesRQMC(model, prqmc.getPointSet(), prqmc.getRandomization(), m, statReps, data);
+	}
+
+	/**
+	 * Here the QMC point set #p and its randomization #rand are specified directly.
+	 */
+	public static void simulReplicatesRQMC(MonteCarloModelDouble model, PointSet p, PointSetRandomization rand, int m,
+			Tally statReps, double[][] data) {
+		int n = p.getNumPoints();
+		data = new double[m][]; // ????
+		// Internal collector for stats on the n outputs X, for each replication.
+		TallyStore statSave = new TallyStore(n);
+		PointSetIterator stream = p.iterator();
+		for (int rep = 0; rep < m; rep++) {
+			rand.randomize(p);
+			stream.resetStartStream();
+			simulateRuns(model, n, stream, statSave);
+			statReps.add(statSave.average()); // For the estimator of the mean.
+			statSave.quickSort();
+			data[rep] = statSave.getArray(); // Instead of copy, just exchange pointers! Good?
+			statSave = new TallyStore(n);
+		}
+	}
+	
+
+	public static String simulReplicatesRQMCDefaultReport (MonteCarloModelDouble model, 
+			PointSet p, PointSetRandomization rand, int m, RandomStream noise,
+			Tally statRQMC) {
+		PrintfFormat str = new PrintfFormat();
+		Chrono timer = new Chrono();
+		simulReplicatesRQMC(model, p, rand, m, statRQMC);
+		statRQMC.setConfidenceIntervalStudent();
+		str.append (model.toString());
+		str.append (p.toString());
+		str.append (rand.toString());
+		str.append (statRQMC.report(0.95, 4));
+		str.append ("Total CPU time:      " + timer.format() + "\n");
+		return str.toString();
+	}
+
+	public static String simulReplicatesRQMCDefaultReportCompare (MonteCarloModelDouble model,
+			PointSet p, PointSetRandomization rand, int m,
+			Tally statRQMC, double varianceMC, double secondsMC) {
+		PrintfFormat str = new PrintfFormat();
+		Chrono timer = new Chrono();
+		simulReplicatesRQMC(model, p, rand, m, statRQMC);
+		double secondsRQMC = timer.getSeconds() / (m * p.getNumPoints());
+		double varianceRQMC = p.getNumPoints() * statRQMC.variance();
+		statRQMC.setConfidenceIntervalStudent();
+		str.append (model.toString());
+		str.append (p.toString());
+		str.append (rand.toString());
+		str.append (statRQMC.report(0.95, 4));
+		str.append ("Total CPU time:      " + timer.format() + "\n");
+		str.append ("Variance per run: ");
+		str.append(12, 5, 4, varianceRQMC);
+		str.append ("Variance ratio:   ");
+		str.append(12, 5, 4, varianceMC / varianceRQMC);
+		str.append ("Efficiency ratio: ");
+		str.append(12, 5, 4, (varianceMC * secondsMC) / (varianceRQMC * secondsRQMC));
+		str.append ("-------------------------------------------\n");
+		return str.toString();
+	}
+	
+	/**
+	 * Similar to
+	 * {@link #simulReplicatesRQMC(MonteCarloModelDouble, RQMCPointSet, int, Tally)}
+	 * but for a model of type @ref MonteCarloModelDoubleArray. Consequently, the
+	 * statistics are collected in a @ref ListOfTallies. The \f$t\f$-th element of
+	 * #statValueList collects the statistics for the \f$t\f$-th coordinate of the
+	 * performance vector of #model.
+	 * 
+	 * @param model
+	 *            the underlying model which is simulated.
+	 * @param prqmc
+	 *            the RQMC-point set used.
+	 * @param m
+	 *            number of independent replications.
+	 * @param statReps
+	 *            statistical container collecting the obtained estimates.
+	 */
+	public static void simulReplicatesRQMC(MonteCarloModelDoubleArray model, RQMCPointSet prqmc, int m,
+			ListOfTallies<Tally> statRepsList) {
+		simulReplicatesRQMC(model, prqmc.getPointSet(), prqmc.getRandomization(), m, statRepsList);
+	}
+
+	/**
+	 * Same as
+	 * {@link #simulReplicatesRQMC(MonteCarloModelArrayOfDoubles, RQMCPointSet, int, ListOfTallies)}
+	 * but with the point set #p and its randomization #rand specified directly.
+	 * 
+	 * @param model
+	 *            the underlying model which is simulated.
+	 * @param p
+	 *            the point set used.
+	 * @param rand
+	 *            the point set randomization used.
+	 * @param m
+	 *            number of independent replications.
+	 * @param statRepsList
+	 *            statistical container collecting the obtained estimates.
+	 */
+	public static void simulReplicatesRQMC(MonteCarloModelDoubleArray model, PointSet p, PointSetRandomization rand,
+			int m, ListOfTallies<Tally> statRepsList) {
+		statRepsList.init();
+		int n = p.getNumPoints();
+		int t = model.getPerformanceDim();
+		// Internal collector for stats on the n outputs X, for each
+		// replication.
+		ListOfTallies<Tally> statValue = ListOfTallies.createWithTally(t);
+		PointSetIterator stream = p.iterator();
+		for (int rep = 0; rep < m; rep++) {
+			rand.randomize(p);
+			stream.resetStartStream();
+			simulateRuns(model, n, stream, statValue);
+			double[] means = new double[t];
+			statValue.average(means);
+			statRepsList.add(means); // For the estimator of the mean.
+		}
+	}
+
+	/**
+	 * Same as
+	 * {@link #simulReplicatesRQMC(MonteCarloModelDoubleArray, RQMCPointSet, int, ListOfTallies)},
+	 * except that all the \f$n\f$ observations of dimension \f$t\f$ for each of
+	 * the @f$m@f$ replications are saved and returned in a new three-dimensional
+	 * array <tt>data<\tt>, which is 
+	 * an array of size \f$m\times n\times t\f$, i.e., <tt>double[m][n][t]</tt>. 
+	 * 
+	 * Note that the \f$n\times t\f$ submatrices of <tt>data</tt> are not sorted.
+	 * 
+	 * @param model
+	 *            the underlying model which is simulated.
+	 * @param prqmc
+	 *            the RQMC-point set used.
+	 * @param m
+	 *            number of independent replications.
+	 * @param statRepsList
+	 *            statistical container collecting the obtained estimates.
+	 * @param data
+	 *            array in which all the observations are stored.
+	 */
+	public static void simulReplicatesRQMC(MonteCarloModelDoubleArray model, RQMCPointSet prqmc, int m,
+			ListOfTallies<Tally> statRepsList, double[][][] data) {
+		simulReplicatesRQMC(model, prqmc.getPointSet(), prqmc.getRandomization(), m, statRepsList, data);
+
+	}
+
+	/**
+	 * Same as {@link #simulReplicatesRQMC(MonteCarloModelDoubleArray, RQMCPointSet, int, ListOfTallies, double[][][])},
+	 * but with the point set and the randomization  passed separately.
+	 * 
+	 * @param model
+	 *            the underlying model which is simulated.
+	 * @param p
+	 *            the QMC-point set used.
+	 * @param rand
+	 *            the point set randomization used.
+	 * @param m
+	 *            number of independent replications.
+	 * @param statRepsList
+	 *            statistical container collecting the obtained estimates.
+	 * @param data
+	 *            array in which all the observations are stored.
+	 */
+
+	public static void simulReplicatesRQMC(MonteCarloModelDoubleArray model, PointSet p, PointSetRandomization rand,
+			int m, ListOfTallies<Tally> statRepsList, double[][][] data) {
+		int n = p.getNumPoints();
+		int t = model.getPerformanceDim();
+		// Internal collector for stats on the n outputs X, for each
+		// replication.
+		ListOfTallies<TallyStore> statSave = ListOfTallies.createWithTallyStore(n, t);
+		PointSetIterator stream = p.iterator();
+		for (int rep = 0; rep < m; rep++) {		
+				p.randomize(rand);
+			stream.resetStartStream();
+			simulateRuns(model, n, stream, statSave);
+			// TODO: should we keep the possibility to sort the data?
+			double[] means = new double[t];
+			statSave.average(means);
+			statRepsList.add(means); // For the estimator of the mean.
+			for (int i = 0; i < t; i++)
+				// This allows to just exchange pointers instead of copying
+				// entries. But the array will be [m][t][n]
+				// which is less practical than [m][n][t]
+				// data[rep][i] = statSave.get(i).getArray();
+				for (int k = 0; k < n; k++)
+					// creates [m][n][t]-array
+					data[rep][k][i] = statSave.get(i).getArray()[k];
+			statSave = ListOfTallies.createWithTallyStore(n, t);
+
+		}
+
+	}
+
+	/**
+	 * Same as @ref simulReplicatesRQMC, except that this one uses control variates.
+	 * It returns in <TT>statWithCV</TT> the statistics for m observations which
+	 * corresponds to the m RQMC replications. Each observation is a vector that
+	 * contains the average over the n simulation runs of the performance value and
+	 * of the control variates. This implements the replication method for RQMC with
+	 * CVs, as in Section 5 of Hickernell, Lemieux and Owen (2005). The CV
+	 * estimates, variances, and covariances can be recovered from
+	 * <TT>statWithCV</TT>.
+	 */
+	public static void simulReplicatesRQMCCV(MonteCarloModelCV model, RQMCPointSet prqmc, int m,
+			ListOfTalliesWithCV<Tally> statWithCV) {
+		simulReplicatesRQMCCV(model, prqmc.getPointSet(), prqmc.getRandomization(), m, statWithCV);
+	}
+
+	/**
+	 * Same as @ref simulReplicatesRQMCCV above, except that here the point set #p
+	 * and the randomization #rand are specified directly.
+	 */
+	public static void simulReplicatesRQMCCV(MonteCarloModelCV model, PointSet p, PointSetRandomization rand, int m,
+			ListOfTalliesWithCV<Tally> statWithCV) {
+		statWithCV.init();
+		int n = p.getNumPoints();
+		int numCV = model.getNumberCV();
+		PointSetIterator stream = p.iterator();
+		for (int rep = 0; rep < m; rep++) {
+			rand.randomize(p);
+			stream.resetStartStream();
+			double sumValues = 0.0;
+			double[] sumValuesCV = new double[numCV];
+			double[] curValuesCV = new double[numCV]; // Current value of the CV
+			for (int i = 0; i < n; i++) {
+				model.simulate(stream);
+				sumValues += model.getPerformance();
+				curValuesCV = model.getValuesCV();
+				for (int k = 0; k < numCV; k++)
+					sumValuesCV[k] += curValuesCV[k];
+				stream.resetNextSubstream();
+			}
+			for (int k = 0; k < numCV; k++)
+				sumValuesCV[k] /= (double) n;
+			statWithCV.add(sumValues / (double) n, sumValuesCV);
+		}
+	}
+	
+	/**
+	 * To estimate a derivative via a finite difference.
+	 */	
+	public static void simulFDReplicatesRQMC (MonteCarloModelDouble model1, MonteCarloModelDouble model2, double delta,
+			PointSet p, PointSetRandomization rand, int m, Tally statDiffRQMC) {
+		Tally statValue = new Tally("stat on value");
+		statDiffRQMC.init();
+		double average1; 
+		PointSetIterator stream = p.iterator();
+		for (int j = 0; j < m; j++) {
+			rand.randomize(p);
+			stream.resetStartStream();
+			simulateRuns(model1, p.getNumPoints(), stream, statValue);
+			average1 = statValue.average();
+			stream.resetStartStream();
+			simulateRuns(model2, p.getNumPoints(), stream, statValue);
+			statDiffRQMC.add((statValue.average() - average1) / delta);
+		}
+	}
+}