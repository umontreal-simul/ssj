--- conflicted
+++ resolved
@@ -136,14 +136,7 @@
  * visualization, and customization of @f$xy@f$ plots, histograms, and
  * empirical styled charts from a Java program.
  *
-<<<<<<< HEAD
- *  @ref umontreal.ssj.discrepancy contains classes and methods to compute
- * several kind of discrepancies for point sets.
- *
- *  @ref umontreal.ssj.markovchainrqmc contains classes related to Markov
-=======
  * @ref umontreal.ssj.markovchainrqmc contains classes related to Markov
->>>>>>> 1a696bdd
  *  chains simulation using randomized quasi-Monte Carlo.
  *
  *  @ref umontreal.ssj.stochprocess implements different kinds of stochastic
